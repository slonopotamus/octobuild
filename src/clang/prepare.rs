use std::iter::FromIterator;
use std::slice::Iter;
use std::ascii::AsciiExt;
use std::path::{Path, PathBuf};
use std::sync::Arc;

use super::super::compiler::{Arg, CommandInfo, CompilationTask, InputKind, OutputKind, Scope, Toolchain};
use super::super::utils::filter;

enum ParamValue<T> {
    None,
    Single(T),
    Many(Vec<T>),
}

<<<<<<< HEAD
pub fn create_task(toolchain: Arc<Toolchain>,
                   command: CommandInfo,
                   args: &[String])
                   -> Result<Option<CompilationTask>, String> {
    if args.iter()
        .find(|v| {
            match v as &str {
                "--analyze" => true,
                _ => false,
            }
        })
        .is_some() {
        // Support only compilation steps
        return Ok(None);
    }
    if args.iter()
        .find(|v| {
            match v as &str {
                "-c" => true,
                _ => false,
            }
        })
        .is_none() {
        // Support only compilation steps
        return Ok(None);
    }
    match parse_arguments(args) {
        Ok(parsed_args) => {
            // Source file name.
            let input_source = match find_param(&parsed_args, |arg: &Arg| -> Option<PathBuf> {
                match arg {
                    &Arg::Input { ref kind, ref file, .. } if *kind == InputKind::Source => {
                        Some(Path::new(file).to_path_buf())
                    }
                    _ => None,
                }
            }) {
                ParamValue::None => {
                    return Err(format!("Can't find source file path."));
                }
                ParamValue::Single(v) => v,
                ParamValue::Many(v) => {
                    return Err(format!("Found too many source files: {:?}", v));
                }
            };
            // Precompiled header file name.
            let input_precompiled = match find_param(&parsed_args, |arg: &Arg| -> Option<PathBuf> {
                match arg {
                    &Arg::Input { ref kind, ref file, .. } if *kind == InputKind::Precompiled => {
                        Some(Path::new(file).to_path_buf())
                    }
                    _ => None,
                }
            }) {
                ParamValue::None => None,
                ParamValue::Single(v) => Some(v),
                ParamValue::Many(v) => {
                    return Err(format!("Found too many precompiled header files: {:?}", v));
                }
            };
            // Precompiled header file name.
            let marker_precompiled = parsed_args.iter()
                .filter_map(|arg| {
                    match arg {
                        &Arg::Param { ref flag, ref value, .. } if *flag == "include" => Some(value.clone()),
                        _ => None,
                    }
                })
                .next();
            // Output object file name.
            let output_object = match find_param(&parsed_args, |arg: &Arg| -> Option<PathBuf> {
                match arg {
                    &Arg::Output { ref kind, ref file, .. } if *kind == OutputKind::Object => {
                        Some(Path::new(file).to_path_buf())
                    }
                    _ => None,
                }
            }) {
                ParamValue::None => input_source.with_extension("o"),
                ParamValue::Single(v) => v,
                ParamValue::Many(v) => {
                    return Err(format!("Found too many output object files: {:?}", v));
                }
            };
            // Language
            let language: String;
            match find_param(&parsed_args, |arg: &Arg| -> Option<String> {
                match arg {
                    &Arg::Param { ref flag, ref value, .. } if *flag == "x" => Some(value.clone()),
                    _ => None,
                }
            }) {
                ParamValue::None => {
                    match input_source.extension() {
                        Some(extension) => {
                            language = match extension.to_str() {
                                    Some(e) if e.eq_ignore_ascii_case("cpp") => "c++",
                                    Some(e) if e.eq_ignore_ascii_case("c") => "c",
                                    Some(e) if e.eq_ignore_ascii_case("hpp") => "c++-header",
                                    Some(e) if e.eq_ignore_ascii_case("h") => "c-header",
                                    _ => {
                                        return Err(format!("Can't detect file language by extension: {:?}",
                                                           input_source));
                                    }
                                }
                                .to_string();
                        }
                        _ => {
                            return Err(format!("Can't detect file language by extension: {:?}",
                                               input_source));
                        }
                    }
                }
                ParamValue::Single(v) => {
                    match &v[..] {
                        "c" | "c++" => {
                            language = v.clone();
                        }
                        "c-header" | "c++-header" => {
                            // Precompiled headers must build locally
                            return Ok(None);
                        }
                        _ => {
                            return Err(format!("Unknown source language type: {}", v));
                        }
                    }
                }
                ParamValue::Many(v) => {
                    return Err(format!("Found too many output object files: {:?}", v));
                }
            };
=======
pub fn create_task(command: CommandInfo, args: &[String]) -> Result<Option<CompilationTask>, String> {
	if args.iter().find(|v| match v as &str {
		"--analyze" => true,
		_ => false,
		}
	).is_some() {
		// Support only compilation steps
		return Ok(None);
	}
	if args.iter().find(|v| match v as &str {
		"-c" => true,
		_ => false,
		}
	).is_none() {
		// Support only compilation steps
		return Ok(None);
	}
	match parse_arguments(args) {
		Ok(parsed_args) => {
			// Source file name.
			let input_source = match find_param(&parsed_args, |arg:&Arg|->Option<PathBuf> {
				match arg {
					&Arg::Input{ref kind, ref file, ..} if *kind == InputKind::Source => {Some(Path::new(file).to_path_buf())}
					_ => {None}
				}
			}) {
				ParamValue::None => {return Err(format!("Can't find source file path."));}
				ParamValue::Single(v) => v,
				ParamValue::Many(v) => {return Err(format!("Found too many source files: {:?}", v));}
			};
			// Precompiled header file name.
			let input_precompiled = match find_param(&parsed_args, |arg:&Arg|->Option<PathBuf> {
				match arg {
					&Arg::Input{ref kind, ref file, ..} if *kind == InputKind::Precompiled => {Some(Path::new(file).to_path_buf())}
					_ => {None}
				}
			}) {
				ParamValue::None => None,
				ParamValue::Single(v) => Some(v),
				ParamValue::Many(v) => {return Err(format!("Found too many precompiled header files: {:?}", v));}
			};
			// Precompiled header file name.
			let marker_precompiled = parsed_args.iter().filter_map(|arg| match arg {
				&Arg::Param{ref flag, ref value, ..} if *flag == "include" => Some(value.clone()),
				_ => None,
			}).next();
			// Output object file name.
			let output_object = match find_param(&parsed_args, |arg:&Arg|->Option<PathBuf> {
				match arg {
					&Arg::Output{ref kind, ref file, ..} if *kind == OutputKind::Object => Some(Path::new(file).to_path_buf()),
					_ => None
				}
			}) {
				ParamValue::None => input_source.with_extension("o"),
				ParamValue::Single(v) => v,
				ParamValue::Many(v) => {
					return Err(format!("Found too many output object files: {:?}", v));
				}
			};
			// Language
			let language: String;
			match find_param(&parsed_args, |arg:&Arg|->Option<String>{
				match arg {
					&Arg::Param{ref flag, ref value, ..} if *flag == "x" => Some(value.clone()),
					_ => None
				}
			}) {
				ParamValue::None  => {
					match input_source.extension() {
						Some(extension) => {
							match extension.to_str() {
								Some(e) if e.eq_ignore_ascii_case("cpp") => {language = "c++".to_string();}
								Some(e) if e.eq_ignore_ascii_case("c") => {language = "c".to_string();}
								Some(e) if e.eq_ignore_ascii_case("hpp") => {language = "c++-header".to_string();}
								Some(e) if e.eq_ignore_ascii_case("h") => {language = "c-header".to_string();}
								_ => {return Err(format!("Can't detect file language by extension: {}", input_source.as_os_str().to_string_lossy()));}
							}
						}
						_ => {return Err(format!("Can't detect file language by extension: {}", input_source.as_os_str().to_string_lossy()));}
					}
				}
				ParamValue::Single(v) => {
					match &v[..] {
						"c" | "c++" => {language = v.clone();}
						"c-header" | "c++-header" => {
							// Precompiled headers must build locally
							return Ok(None);
						}
						_ => {
							return Err(format!("Unknown source language type: {}", v));
						}
					}
				}
				ParamValue::Many(v) => {
					return Err(format!("Found too many output object files: {:?}", v));
				}
			};
>>>>>>> 2a8382a2

            Ok(Some(CompilationTask {
                toolchain: toolchain,
                command: command,
                args: parsed_args,
                language: language,
                input_source: input_source,
                input_precompiled: input_precompiled,
                output_object: output_object,
                output_precompiled: None,
                marker_precompiled: marker_precompiled,
            }))
        }
        Err(e) => Err(e),
    }
}

fn find_param<T, R, F: Fn(&T) -> Option<R>>(args: &Vec<T>, filter: F) -> ParamValue<R> {
    let mut found = Vec::from_iter(args.iter().filter_map(filter));
    match found.len() {
        0 => ParamValue::None,
        1 => ParamValue::Single(found.pop().unwrap()),
        _ => ParamValue::Many(found),
    }
}

fn parse_arguments(args: &[String]) -> Result<Vec<Arg>, String> {
    let mut result: Vec<Arg> = Vec::new();
    let mut errors: Vec<String> = Vec::new();
    let mut iter = args.iter();
    loop {
        match parse_argument(&mut iter) {
            Some(parse_result) => {
                match parse_result {
                    Ok(arg) => {
                        result.push(arg);
                    }
                    Err(e) => {
                        errors.push(e);
                    }
                }
            }
            None => {
                break;
            }
        }
    }
    if errors.len() > 0 {
        return Err(format!("Found unknown command line arguments: {:?}", errors));
    }
    Ok(result)
}

fn parse_argument(iter: &mut Iter<String>) -> Option<Result<Arg, String>> {
    match iter.next() {
        Some(arg) => {
            Some(if arg.starts_with("--") {
                let (key, value) = match arg.find("=") {
                    Some(position) => (&arg[1..position], arg[position + 1..].to_string()),
                    None => {
                        match iter.next() {
                            Some(v) => (&arg[1..], v.clone()),
                            _ => {
                                return Some(Err(arg.to_string()));
                            }
                        }
                    }
                };
                match &key[1..] {
                    "sysroot" => Ok(Arg::flag(Scope::Shared, key.to_string() + "=" + &value)),
                    _ => Err(key.to_string()),
                }
            } else if has_param_prefix(arg) {
                let flag = &arg[1..];
                match is_spaceable_param(flag) {
                    Some((prefix, scope, next_flag)) => {
                        let value = match flag == prefix {
                            true => {
                                match iter.next() {
                                    Some(v) if next_flag == has_param_prefix(v) => v.to_string(),
                                    _ => {
                                        return Some(Err(arg.to_string()));
                                    }
                                }
                            }
                            false => flag[prefix.len()..].to_string(),
                        };
                        match flag {
                            "o" => Ok(Arg::output(OutputKind::Object, prefix, value)),
                            _ => Ok(Arg::param(scope, prefix, value)),
                        }
                    }
                    None => {
                        match flag {
                            "c" => Ok(Arg::flag(Scope::Ignore, flag)),
                            "pipe" => Ok(Arg::flag(Scope::Shared, flag)),
                            s if s.starts_with("f") => Ok(Arg::flag(Scope::Shared, flag)),
                            s if s.starts_with("g") => Ok(Arg::flag(Scope::Shared, flag)),
                            s if s.starts_with("O") => Ok(Arg::flag(Scope::Shared, flag)),
                            s if s.starts_with("W") => Ok(Arg::flag(Scope::Shared, flag)),
                            s if s.starts_with("m") => Ok(Arg::flag(Scope::Shared, flag)),
                            s if s.starts_with("std=") => Ok(Arg::flag(Scope::Shared, flag)),
                            _ => Err(arg.to_string()),
                        }
                    }
                }
            } else {
                Ok(Arg::input(InputKind::Source, String::new(), arg.to_string()))
            })
        }
        None => None,
    }
}

fn is_spaceable_param(flag: &str) -> Option<(&str, Scope, bool)> {
    match flag {
        "include" | "include-pch" => Some((flag, Scope::Preprocessor, false)),
        "target" => Some((flag, Scope::Shared, false)),
        _ => {
            for prefix in ["D", "o"].iter() {
                if flag.starts_with(*prefix) {
                    return Some((*prefix, Scope::Shared, false));
                }
            }
            for prefix in ["x"].iter() {
                if flag.starts_with(*prefix) {
                    return Some((*prefix, Scope::Ignore, false));
                }
            }
            for prefix in ["I"].iter() {
                if flag.starts_with(*prefix) {
                    return Some((*prefix, Scope::Preprocessor, false));
                }
            }
            None
        }
    }
}

fn has_param_prefix(arg: &String) -> bool {
    arg.starts_with("-")
}

#[test]
fn test_parse_argument_precompile() {
    let args = Vec::from_iter("-x c++-header -pipe -Wall -Werror -funwind-tables -Wsequence-point -mmmx -msse -msse2 \
                               -fno-math-errno -fno-rtti -g3 -gdwarf-3 -O2 -D_LINUX64 -IEngine/Source \
                               -IDeveloper/Public -I Runtime/Core/Private -D IS_PROGRAM=1 -D UNICODE \
                               -DIS_MONOLITHIC=1 -std=c++11 -o CorePrivatePCH.h.pch CorePrivatePCH.h"
        .split(" ")
        .map(|x| x.to_string()));
    assert_eq!(parse_arguments(&args).unwrap(),
               [Arg::param(Scope::Ignore, "x", "c++-header"),
                Arg::flag(Scope::Shared, "pipe"),
                Arg::flag(Scope::Shared, "Wall"),
                Arg::flag(Scope::Shared, "Werror"),
                Arg::flag(Scope::Shared, "funwind-tables"),
                Arg::flag(Scope::Shared, "Wsequence-point"),
                Arg::flag(Scope::Shared, "mmmx"),
                Arg::flag(Scope::Shared, "msse"),
                Arg::flag(Scope::Shared, "msse2"),
                Arg::flag(Scope::Shared, "fno-math-errno"),
                Arg::flag(Scope::Shared, "fno-rtti"),
                Arg::flag(Scope::Shared, "g3"),
                Arg::flag(Scope::Shared, "gdwarf-3"),
                Arg::flag(Scope::Shared, "O2"),
                Arg::param(Scope::Shared, "D", "_LINUX64"),
                Arg::param(Scope::Preprocessor, "I", "Engine/Source"),
                Arg::param(Scope::Preprocessor, "I", "Developer/Public"),
                Arg::param(Scope::Preprocessor, "I", "Runtime/Core/Private"),
                Arg::param(Scope::Shared, "D", "IS_PROGRAM=1"),
                Arg::param(Scope::Shared, "D", "UNICODE"),
                Arg::param(Scope::Shared, "D", "IS_MONOLITHIC=1"),
                Arg::flag(Scope::Shared, "std=c++11"),
                Arg::output(OutputKind::Object, "o", "CorePrivatePCH.h.pch"),
                Arg::input(InputKind::Source, "", "CorePrivatePCH.h")])
}

#[test]
fn test_parse_argument_compile() {
    let args = Vec::from_iter("-c -include-pch CorePrivatePCH.h.pch -pipe -Wall -Werror -funwind-tables \
                               -Wsequence-point -mmmx -msse -msse2 -fno-math-errno -fno-rtti -g3 -gdwarf-3 -O2 -D \
                               IS_PROGRAM=1 -D UNICODE -DIS_MONOLITHIC=1 -x c++ -std=c++11 -include CorePrivatePCH.h \
                               -o Module.Core.cpp.o Module.Core.cpp"
        .split(" ")
        .map(|x| x.to_string()));
    assert_eq!(parse_arguments(&args).unwrap(),
               [Arg::flag(Scope::Ignore, "c"),
                Arg::param(Scope::Preprocessor, "include-pch", "CorePrivatePCH.h.pch"),
                Arg::flag(Scope::Shared, "pipe"),
                Arg::flag(Scope::Shared, "Wall"),
                Arg::flag(Scope::Shared, "Werror"),
                Arg::flag(Scope::Shared, "funwind-tables"),
                Arg::flag(Scope::Shared, "Wsequence-point"),
                Arg::flag(Scope::Shared, "mmmx"),
                Arg::flag(Scope::Shared, "msse"),
                Arg::flag(Scope::Shared, "msse2"),
                Arg::flag(Scope::Shared, "fno-math-errno"),
                Arg::flag(Scope::Shared, "fno-rtti"),
                Arg::flag(Scope::Shared, "g3"),
                Arg::flag(Scope::Shared, "gdwarf-3"),
                Arg::flag(Scope::Shared, "O2"),
                Arg::param(Scope::Shared, "D", "IS_PROGRAM=1"),
                Arg::param(Scope::Shared, "D", "UNICODE"),
                Arg::param(Scope::Shared, "D", "IS_MONOLITHIC=1"),
                Arg::param(Scope::Ignore, "x", "c++"),
                Arg::flag(Scope::Shared, "std=c++11"),
                Arg::param(Scope::Preprocessor, "include", "CorePrivatePCH.h"),
                Arg::output(OutputKind::Object, "o", "Module.Core.cpp.o"),
                Arg::input(InputKind::Source, "", "Module.Core.cpp")])
}<|MERGE_RESOLUTION|>--- conflicted
+++ resolved
@@ -13,7 +13,6 @@
     Many(Vec<T>),
 }
 
-<<<<<<< HEAD
 pub fn create_task(toolchain: Arc<Toolchain>,
                    command: CommandInfo,
                    args: &[String])
@@ -115,15 +114,15 @@
                                     Some(e) if e.eq_ignore_ascii_case("hpp") => "c++-header",
                                     Some(e) if e.eq_ignore_ascii_case("h") => "c-header",
                                     _ => {
-                                        return Err(format!("Can't detect file language by extension: {:?}",
-                                                           input_source));
+                                        return Err(format!("Can't detect file language by extension: {}",
+                                                           input_source.as_os_str().to_string_lossy()));
                                     }
                                 }
                                 .to_string();
                         }
                         _ => {
-                            return Err(format!("Can't detect file language by extension: {:?}",
-                                               input_source));
+                            return Err(format!("Can't detect file language by extension: {}",
+                                               input_source.as_os_str().to_string_lossy()));
                         }
                     }
                 }
@@ -145,105 +144,6 @@
                     return Err(format!("Found too many output object files: {:?}", v));
                 }
             };
-=======
-pub fn create_task(command: CommandInfo, args: &[String]) -> Result<Option<CompilationTask>, String> {
-	if args.iter().find(|v| match v as &str {
-		"--analyze" => true,
-		_ => false,
-		}
-	).is_some() {
-		// Support only compilation steps
-		return Ok(None);
-	}
-	if args.iter().find(|v| match v as &str {
-		"-c" => true,
-		_ => false,
-		}
-	).is_none() {
-		// Support only compilation steps
-		return Ok(None);
-	}
-	match parse_arguments(args) {
-		Ok(parsed_args) => {
-			// Source file name.
-			let input_source = match find_param(&parsed_args, |arg:&Arg|->Option<PathBuf> {
-				match arg {
-					&Arg::Input{ref kind, ref file, ..} if *kind == InputKind::Source => {Some(Path::new(file).to_path_buf())}
-					_ => {None}
-				}
-			}) {
-				ParamValue::None => {return Err(format!("Can't find source file path."));}
-				ParamValue::Single(v) => v,
-				ParamValue::Many(v) => {return Err(format!("Found too many source files: {:?}", v));}
-			};
-			// Precompiled header file name.
-			let input_precompiled = match find_param(&parsed_args, |arg:&Arg|->Option<PathBuf> {
-				match arg {
-					&Arg::Input{ref kind, ref file, ..} if *kind == InputKind::Precompiled => {Some(Path::new(file).to_path_buf())}
-					_ => {None}
-				}
-			}) {
-				ParamValue::None => None,
-				ParamValue::Single(v) => Some(v),
-				ParamValue::Many(v) => {return Err(format!("Found too many precompiled header files: {:?}", v));}
-			};
-			// Precompiled header file name.
-			let marker_precompiled = parsed_args.iter().filter_map(|arg| match arg {
-				&Arg::Param{ref flag, ref value, ..} if *flag == "include" => Some(value.clone()),
-				_ => None,
-			}).next();
-			// Output object file name.
-			let output_object = match find_param(&parsed_args, |arg:&Arg|->Option<PathBuf> {
-				match arg {
-					&Arg::Output{ref kind, ref file, ..} if *kind == OutputKind::Object => Some(Path::new(file).to_path_buf()),
-					_ => None
-				}
-			}) {
-				ParamValue::None => input_source.with_extension("o"),
-				ParamValue::Single(v) => v,
-				ParamValue::Many(v) => {
-					return Err(format!("Found too many output object files: {:?}", v));
-				}
-			};
-			// Language
-			let language: String;
-			match find_param(&parsed_args, |arg:&Arg|->Option<String>{
-				match arg {
-					&Arg::Param{ref flag, ref value, ..} if *flag == "x" => Some(value.clone()),
-					_ => None
-				}
-			}) {
-				ParamValue::None  => {
-					match input_source.extension() {
-						Some(extension) => {
-							match extension.to_str() {
-								Some(e) if e.eq_ignore_ascii_case("cpp") => {language = "c++".to_string();}
-								Some(e) if e.eq_ignore_ascii_case("c") => {language = "c".to_string();}
-								Some(e) if e.eq_ignore_ascii_case("hpp") => {language = "c++-header".to_string();}
-								Some(e) if e.eq_ignore_ascii_case("h") => {language = "c-header".to_string();}
-								_ => {return Err(format!("Can't detect file language by extension: {}", input_source.as_os_str().to_string_lossy()));}
-							}
-						}
-						_ => {return Err(format!("Can't detect file language by extension: {}", input_source.as_os_str().to_string_lossy()));}
-					}
-				}
-				ParamValue::Single(v) => {
-					match &v[..] {
-						"c" | "c++" => {language = v.clone();}
-						"c-header" | "c++-header" => {
-							// Precompiled headers must build locally
-							return Ok(None);
-						}
-						_ => {
-							return Err(format!("Unknown source language type: {}", v));
-						}
-					}
-				}
-				ParamValue::Many(v) => {
-					return Err(format!("Found too many output object files: {:?}", v));
-				}
-			};
->>>>>>> 2a8382a2
 
             Ok(Some(CompilationTask {
                 toolchain: toolchain,
